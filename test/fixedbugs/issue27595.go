--- conflicted
+++ resolved
@@ -6,15 +6,9 @@
 
 package main
 
-<<<<<<< HEAD
 var a = twoResults()       // ERROR "assignment mismatch: 1 variable but twoResults returns 2 values|2\-valued"
 var b, c, d = twoResults() // ERROR "assignment mismatch: 3 variables but twoResults returns 2 values|cannot initialize"
-var e, f = oneResult()     // ERROR "assignment mismatch: 2 variables but oneResult returns 1 values|cannot initialize"
-=======
-var a = twoResults()       // ERROR "assignment mismatch: 1 variable but twoResults returns 2 values"
-var b, c, d = twoResults() // ERROR "assignment mismatch: 3 variables but twoResults returns 2 values"
-var e, f = oneResult()     // ERROR "assignment mismatch: 2 variables but oneResult returns 1 value"
->>>>>>> 07569dac
+var e, f = oneResult()     // ERROR "assignment mismatch: 2 variables but oneResult returns 1 value|cannot initialize"
 
 func twoResults() (int, int) {
 	return 1, 2
