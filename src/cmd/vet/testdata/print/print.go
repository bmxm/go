// Copyright 2010 The Go Authors. All rights reserved.
// Use of this source code is governed by a BSD-style
// license that can be found in the LICENSE file.

// This file contains tests for the printf checker.

package print

import (
	"fmt"
	logpkg "log" // renamed to make it harder to see
	"math"
	"os"
	"testing"
	"unsafe" // just for test case printing unsafe.Pointer
	// For testing printf-like functions from external package.
	// "github.com/foobar/externalprintf"
)

func UnsafePointerPrintfTest() {
	var up unsafe.Pointer
	fmt.Printf("%p, %x %X", up, up, up)
}

// Error methods that do not satisfy the Error interface and should be checked.
type errorTest1 int

func (errorTest1) Error(...interface{}) string {
	return "hi"
}

type errorTest2 int // Analogous to testing's *T type.
func (errorTest2) Error(...interface{}) {
}

type errorTest3 int

func (errorTest3) Error() { // No return value.
}

type errorTest4 int

func (errorTest4) Error() int { // Different return type.
	return 3
}

type errorTest5 int

func (errorTest5) error() { // niladic; don't complain if no args (was bug)
}

// This function never executes, but it serves as a simple test for the program.
// Test with make test.
func PrintfTests() {
	var b bool
	var i int
	var r rune
	var s string
	var x float64
	var p *int
	var imap map[int]int
	var fslice []float64
	var c complex64
	// Some good format/argtypes
	fmt.Printf("")
	fmt.Printf("%b %b %b", 3, i, x)
	fmt.Printf("%c %c %c %c", 3, i, 'x', r)
	fmt.Printf("%d %d %d", 3, i, imap)
	fmt.Printf("%e %e %e %e", 3e9, x, fslice, c)
	fmt.Printf("%E %E %E %E", 3e9, x, fslice, c)
	fmt.Printf("%f %f %f %f", 3e9, x, fslice, c)
	fmt.Printf("%F %F %F %F", 3e9, x, fslice, c)
	fmt.Printf("%g %g %g %g", 3e9, x, fslice, c)
	fmt.Printf("%G %G %G %G", 3e9, x, fslice, c)
	fmt.Printf("%b %b %b %b", 3e9, x, fslice, c)
	fmt.Printf("%o %o", 3, i)
	fmt.Printf("%p", p)
	fmt.Printf("%q %q %q %q", 3, i, 'x', r)
	fmt.Printf("%s %s %s", "hi", s, []byte{65})
	fmt.Printf("%t %t", true, b)
	fmt.Printf("%T %T", 3, i)
	fmt.Printf("%U %U", 3, i)
	fmt.Printf("%v %v", 3, i)
	fmt.Printf("%x %x %x %x %x %x %x", 3, i, "hi", s, x, c, fslice)
	fmt.Printf("%X %X %X %X %X %X %X", 3, i, "hi", s, x, c, fslice)
	fmt.Printf("%.*s %d %g", 3, "hi", 23, 2.3)
	fmt.Printf("%s", &stringerv)
	fmt.Printf("%v", &stringerv)
	fmt.Printf("%T", &stringerv)
	fmt.Printf("%s", &embeddedStringerv)
	fmt.Printf("%v", &embeddedStringerv)
	fmt.Printf("%T", &embeddedStringerv)
	fmt.Printf("%v", notstringerv)
	fmt.Printf("%T", notstringerv)
	fmt.Printf("%q", stringerarrayv)
	fmt.Printf("%v", stringerarrayv)
	fmt.Printf("%s", stringerarrayv)
	fmt.Printf("%v", notstringerarrayv)
	fmt.Printf("%T", notstringerarrayv)
	fmt.Printf("%d", new(fmt.Formatter))
	fmt.Printf("%*%", 2)               // Ridiculous but allowed.
	fmt.Printf("%s", interface{}(nil)) // Nothing useful we can say.

	fmt.Printf("%g", 1+2i)
	fmt.Printf("%#e %#E %#f %#F %#g %#G", 1.2, 1.2, 1.2, 1.2, 1.2, 1.2) // OK since Go 1.9
	// Some bad format/argTypes
	fmt.Printf("%b", "hi")                      // ERROR "Printf format %b has arg \x22hi\x22 of wrong type string"
	fmt.Printf("%t", c)                         // ERROR "Printf format %t has arg c of wrong type complex64"
	fmt.Printf("%t", 1+2i)                      // ERROR "Printf format %t has arg 1 \+ 2i of wrong type complex128"
	fmt.Printf("%c", 2.3)                       // ERROR "Printf format %c has arg 2.3 of wrong type float64"
	fmt.Printf("%d", 2.3)                       // ERROR "Printf format %d has arg 2.3 of wrong type float64"
	fmt.Printf("%e", "hi")                      // ERROR "Printf format %e has arg \x22hi\x22 of wrong type string"
	fmt.Printf("%E", true)                      // ERROR "Printf format %E has arg true of wrong type bool"
	fmt.Printf("%f", "hi")                      // ERROR "Printf format %f has arg \x22hi\x22 of wrong type string"
	fmt.Printf("%F", 'x')                       // ERROR "Printf format %F has arg 'x' of wrong type rune"
	fmt.Printf("%g", "hi")                      // ERROR "Printf format %g has arg \x22hi\x22 of wrong type string"
	fmt.Printf("%g", imap)                      // ERROR "Printf format %g has arg imap of wrong type map\[int\]int"
	fmt.Printf("%G", i)                         // ERROR "Printf format %G has arg i of wrong type int"
	fmt.Printf("%o", x)                         // ERROR "Printf format %o has arg x of wrong type float64"
	fmt.Printf("%p", nil)                       // ERROR "Printf format %p has arg nil of wrong type untyped nil"
	fmt.Printf("%p", 23)                        // ERROR "Printf format %p has arg 23 of wrong type int"
	fmt.Printf("%q", x)                         // ERROR "Printf format %q has arg x of wrong type float64"
	fmt.Printf("%s", b)                         // ERROR "Printf format %s has arg b of wrong type bool"
	fmt.Printf("%s", byte(65))                  // ERROR "Printf format %s has arg byte\(65\) of wrong type byte"
	fmt.Printf("%t", 23)                        // ERROR "Printf format %t has arg 23 of wrong type int"
	fmt.Printf("%U", x)                         // ERROR "Printf format %U has arg x of wrong type float64"
	fmt.Printf("%x", nil)                       // ERROR "Printf format %x has arg nil of wrong type untyped nil"
	fmt.Printf("%s", stringerv)                 // ERROR "Printf format %s has arg stringerv of wrong type .*print.ptrStringer"
	fmt.Printf("%t", stringerv)                 // ERROR "Printf format %t has arg stringerv of wrong type .*print.ptrStringer"
	fmt.Printf("%s", embeddedStringerv)         // ERROR "Printf format %s has arg embeddedStringerv of wrong type .*print.embeddedStringer"
	fmt.Printf("%t", embeddedStringerv)         // ERROR "Printf format %t has arg embeddedStringerv of wrong type .*print.embeddedStringer"
	fmt.Printf("%q", notstringerv)              // ERROR "Printf format %q has arg notstringerv of wrong type .*print.notstringer"
	fmt.Printf("%t", notstringerv)              // ERROR "Printf format %t has arg notstringerv of wrong type .*print.notstringer"
	fmt.Printf("%t", stringerarrayv)            // ERROR "Printf format %t has arg stringerarrayv of wrong type .*print.stringerarray"
	fmt.Printf("%t", notstringerarrayv)         // ERROR "Printf format %t has arg notstringerarrayv of wrong type .*print.notstringerarray"
	fmt.Printf("%q", notstringerarrayv)         // ERROR "Printf format %q has arg notstringerarrayv of wrong type .*print.notstringerarray"
	fmt.Printf("%d", BoolFormatter(true))       // ERROR "Printf format %d has arg BoolFormatter\(true\) of wrong type .*print.BoolFormatter"
	fmt.Printf("%z", FormatterVal(true))        // correct (the type is responsible for formatting)
	fmt.Printf("%d", FormatterVal(true))        // correct (the type is responsible for formatting)
	fmt.Printf("%s", nonemptyinterface)         // correct (the type is responsible for formatting)
	fmt.Printf("%.*s %d %6g", 3, "hi", 23, 'x') // ERROR "Printf format %6g has arg 'x' of wrong type rune"
	fmt.Println()                               // not an error
	fmt.Println("%s", "hi")                     // ERROR "Println call has possible formatting directive %s"
	fmt.Println("%v", "hi")                     // ERROR "Println call has possible formatting directive %v"
	fmt.Println("%T", "hi")                     // ERROR "Println call has possible formatting directive %T"
	fmt.Println("0.0%")                         // correct (trailing % couldn't be a formatting directive)
	fmt.Printf("%s", "hi", 3)                   // ERROR "Printf call needs 1 arg but has 2 args"
	_ = fmt.Sprintf("%"+("s"), "hi", 3)         // ERROR "Sprintf call needs 1 arg but has 2 args"
	fmt.Printf("%s%%%d", "hi", 3)               // correct
	fmt.Printf("%08s", "woo")                   // correct
	fmt.Printf("% 8s", "woo")                   // correct
	fmt.Printf("%.*d", 3, 3)                    // correct
	fmt.Printf("%.*d x", 3, 3, 3, 3)            // ERROR "Printf call needs 2 args but has 4 args"
	fmt.Printf("%.*d x", "hi", 3)               // ERROR "Printf format %.*d uses non-int \x22hi\x22 as argument of \*"
	fmt.Printf("%.*d x", i, 3)                  // correct
	fmt.Printf("%.*d x", s, 3)                  // ERROR "Printf format %.\*d uses non-int s as argument of \*"
	fmt.Printf("%*% x", 0.22)                   // ERROR "Printf format %\*% uses non-int 0.22 as argument of \*"
	fmt.Printf("%q %q", multi()...)             // ok
	fmt.Printf("%#q", `blah`)                   // ok
	// printf("now is the time", "buddy")          // no error "printf call has arguments but no formatting directives"
	Printf("now is the time", "buddy") // ERROR "Printf call has arguments but no formatting directives"
	Printf("hi")                       // ok
	const format = "%s %s\n"
	Printf(format, "hi", "there")
	Printf(format, "hi")              // ERROR "Printf format %s reads arg #2, but call has 1 arg$"
	Printf("%s %d %.3v %q", "str", 4) // ERROR "Printf format %.3v reads arg #3, but call has 2 args"
	f := new(ptrStringer)
	f.Warn(0, "%s", "hello", 3)           // ERROR "Warn call has possible formatting directive %s"
	f.Warnf(0, "%s", "hello", 3)          // ERROR "Warnf call needs 1 arg but has 2 args"
	f.Warnf(0, "%r", "hello")             // ERROR "Warnf format %r has unknown verb r"
	f.Warnf(0, "%#s", "hello")            // ERROR "Warnf format %#s has unrecognized flag #"
	f.Warn2(0, "%s", "hello", 3)          // ERROR "Warn2 call has possible formatting directive %s"
	f.Warnf2(0, "%s", "hello", 3)         // ERROR "Warnf2 call needs 1 arg but has 2 args"
	f.Warnf2(0, "%r", "hello")            // ERROR "Warnf2 format %r has unknown verb r"
	f.Warnf2(0, "%#s", "hello")           // ERROR "Warnf2 format %#s has unrecognized flag #"
	f.Wrap(0, "%s", "hello", 3)           // ERROR "Wrap call has possible formatting directive %s"
	f.Wrapf(0, "%s", "hello", 3)          // ERROR "Wrapf call needs 1 arg but has 2 args"
	f.Wrapf(0, "%r", "hello")             // ERROR "Wrapf format %r has unknown verb r"
	f.Wrapf(0, "%#s", "hello")            // ERROR "Wrapf format %#s has unrecognized flag #"
	f.Wrap2(0, "%s", "hello", 3)          // ERROR "Wrap2 call has possible formatting directive %s"
	f.Wrapf2(0, "%s", "hello", 3)         // ERROR "Wrapf2 call needs 1 arg but has 2 args"
	f.Wrapf2(0, "%r", "hello")            // ERROR "Wrapf2 format %r has unknown verb r"
	f.Wrapf2(0, "%#s", "hello")           // ERROR "Wrapf2 format %#s has unrecognized flag #"
	fmt.Printf("%#s", FormatterVal(true)) // correct (the type is responsible for formatting)
	Printf("d%", 2)                       // ERROR "Printf format % is missing verb at end of string"
	Printf("%d", percentDV)
	Printf("%d", &percentDV)
	Printf("%d", notPercentDV)  // ERROR "Printf format %d has arg notPercentDV of wrong type .*print.notPercentDStruct"
	Printf("%d", &notPercentDV) // ERROR "Printf format %d has arg &notPercentDV of wrong type \*.*print.notPercentDStruct"
	Printf("%p", &notPercentDV) // Works regardless: we print it as a pointer.
	Printf("%q", &percentDV)    // ERROR "Printf format %q has arg &percentDV of wrong type \*.*print.percentDStruct"
	Printf("%s", percentSV)
	Printf("%s", &percentSV)
	// Good argument reorderings.
	Printf("%[1]d", 3)
	Printf("%[1]*d", 3, 1)
	Printf("%[2]*[1]d", 1, 3)
	Printf("%[2]*.[1]*[3]d", 2, 3, 4)
	fmt.Fprintf(os.Stderr, "%[2]*.[1]*[3]d", 2, 3, 4) // Use Fprintf to make sure we count arguments correctly.
	// Bad argument reorderings.
	Printf("%[xd", 3)                      // ERROR "Printf format %\[xd is missing closing \]"
	Printf("%[x]d x", 3)                   // ERROR "Printf format has invalid argument index \[x\]"
	Printf("%[3]*s x", "hi", 2)            // ERROR "Printf format has invalid argument index \[3\]"
	_ = fmt.Sprintf("%[3]d x", 2)          // ERROR "Sprintf format has invalid argument index \[3\]"
	Printf("%[2]*.[1]*[3]d x", 2, "hi", 4) // ERROR "Printf format %\[2]\*\.\[1\]\*\[3\]d uses non-int \x22hi\x22 as argument of \*"
	Printf("%[0]s x", "arg1")              // ERROR "Printf format has invalid argument index \[0\]"
	Printf("%[0]d x", 1)                   // ERROR "Printf format has invalid argument index \[0\]"
	// Something that satisfies the error interface.
	var e error
	fmt.Println(e.Error()) // ok
	// Something that looks like an error interface but isn't, such as the (*T).Error method
	// in the testing package.
	var et1 *testing.T
	et1.Error()        // ok
	et1.Error("hi")    // ok
	et1.Error("%d", 3) // ERROR "Error call has possible formatting directive %d"
	var et3 errorTest3
	et3.Error() // ok, not an error method.
	var et4 errorTest4
	et4.Error() // ok, not an error method.
	var et5 errorTest5
	et5.error() // ok, not an error method.
	// Interfaces can be used with any verb.
	var iface interface {
		ToTheMadness() bool // Method ToTheMadness usually returns false
	}
	fmt.Printf("%f", iface) // ok: fmt treats interfaces as transparent and iface may well have a float concrete type
	// Can't print a function.
	Printf("%d", someFunction) // ERROR "Printf format %d arg someFunction is a func value, not called"
	Printf("%v", someFunction) // ERROR "Printf format %v arg someFunction is a func value, not called"
	Println(someFunction)      // ERROR "Println arg someFunction is a func value, not called"
	Printf("%p", someFunction) // ok: maybe someone wants to see the pointer
	Printf("%T", someFunction) // ok: maybe someone wants to see the type
	// Bug: used to recur forever.
	Printf("%p %x", recursiveStructV, recursiveStructV.next)
	Printf("%p %x", recursiveStruct1V, recursiveStruct1V.next) // ERROR "Printf format %x has arg recursiveStruct1V\.next of wrong type \*.*print\.RecursiveStruct2"
	Printf("%p %x", recursiveSliceV, recursiveSliceV)
	Printf("%p %x", recursiveMapV, recursiveMapV)
	// Special handling for Log.
	math.Log(3) // OK
	var t *testing.T
	t.Log("%d", 3) // ERROR "Log call has possible formatting directive %d"
	t.Logf("%d", 3)
	t.Logf("%d", "hi") // ERROR "Logf format %d has arg \x22hi\x22 of wrong type string"

	Errorf(1, "%d", 3)    // OK
	Errorf(1, "%d", "hi") // ERROR "Errorf format %d has arg \x22hi\x22 of wrong type string"

	// Multiple string arguments before variadic args
	errorf("WARNING", "foobar")            // OK
	errorf("INFO", "s=%s, n=%d", "foo", 1) // OK
	errorf("ERROR", "%d")                  // ERROR "errorf format %d reads arg #1, but call has 0 args"

	// Printf from external package
	// externalprintf.Printf("%d", 42) // OK
	// externalprintf.Printf("foobar") // OK
	// level := 123
	// externalprintf.Logf(level, "%d", 42)                        // OK
	// externalprintf.Errorf(level, level, "foo %q bar", "foobar") // OK
	// externalprintf.Logf(level, "%d")                            // no error "Logf format %d reads arg #1, but call has 0 args"
	// var formatStr = "%s %s"
	// externalprintf.Sprintf(formatStr, "a", "b")     // OK
	// externalprintf.Logf(level, formatStr, "a", "b") // OK

	// user-defined Println-like functions
	ss := &someStruct{}
	ss.Log(someFunction, "foo")          // OK
	ss.Error(someFunction, someFunction) // OK
	ss.Println()                         // OK
	ss.Println(1.234, "foo")             // OK
	ss.Println(1, someFunction)          // no error "Println arg someFunction is a func value, not called"
	ss.log(someFunction)                 // OK
	ss.log(someFunction, "bar", 1.33)    // OK
	ss.log(someFunction, someFunction)   // no error "log arg someFunction is a func value, not called"

	// indexed arguments
	Printf("%d %[3]d %d %[2]d x", 1, 2, 3, 4)             // OK
	Printf("%d %[0]d %d %[2]d x", 1, 2, 3, 4)             // ERROR "Printf format has invalid argument index \[0\]"
	Printf("%d %[3]d %d %[-2]d x", 1, 2, 3, 4)            // ERROR "Printf format has invalid argument index \[-2\]"
	Printf("%d %[3]d %d %[2234234234234]d x", 1, 2, 3, 4) // ERROR "Printf format has invalid argument index \[2234234234234\]"
	Printf("%d %[3]d %-10d %[2]d x", 1, 2, 3)             // ERROR "Printf format %-10d reads arg #4, but call has 3 args"
	Printf("%[1][3]d x", 1, 2)                            // ERROR "Printf format %\[1\]\[ has unknown verb \["
	Printf("%[1]d x", 1, 2)                               // OK
	Printf("%d %[3]d %d %[2]d x", 1, 2, 3, 4, 5)          // OK

	// wrote Println but meant Fprintln
	Printf("%p\n", os.Stdout)   // OK
	Println(os.Stdout, "hello") // ERROR "Println does not take io.Writer but has first arg os.Stdout"

	Printf(someString(), "hello") // OK

	// Printf wrappers in package log should be detected automatically
	logpkg.Fatal("%d", 1)    // ERROR "Fatal call has possible formatting directive %d"
	logpkg.Fatalf("%d", "x") // ERROR "Fatalf format %d has arg \x22x\x22 of wrong type string"
	logpkg.Fatalln("%d", 1)  // ERROR "Fatalln call has possible formatting directive %d"
	logpkg.Panic("%d", 1)    // ERROR "Panic call has possible formatting directive %d"
	logpkg.Panicf("%d", "x") // ERROR "Panicf format %d has arg \x22x\x22 of wrong type string"
	logpkg.Panicln("%d", 1)  // ERROR "Panicln call has possible formatting directive %d"
	logpkg.Print("%d", 1)    // ERROR "Print call has possible formatting directive %d"
	logpkg.Printf("%d", "x") // ERROR "Printf format %d has arg \x22x\x22 of wrong type string"
	logpkg.Println("%d", 1)  // ERROR "Println call has possible formatting directive %d"

	// Methods too.
	var l *logpkg.Logger
	l.Fatal("%d", 1)    // ERROR "Fatal call has possible formatting directive %d"
	l.Fatalf("%d", "x") // ERROR "Fatalf format %d has arg \x22x\x22 of wrong type string"
	l.Fatalln("%d", 1)  // ERROR "Fatalln call has possible formatting directive %d"
	l.Panic("%d", 1)    // ERROR "Panic call has possible formatting directive %d"
	l.Panicf("%d", "x") // ERROR "Panicf format %d has arg \x22x\x22 of wrong type string"
	l.Panicln("%d", 1)  // ERROR "Panicln call has possible formatting directive %d"
	l.Print("%d", 1)    // ERROR "Print call has possible formatting directive %d"
	l.Printf("%d", "x") // ERROR "Printf format %d has arg \x22x\x22 of wrong type string"
	l.Println("%d", 1)  // ERROR "Println call has possible formatting directive %d"

	// Issue 26486
	dbg("", 1) // no error "call has arguments but no formatting directive"
}

func someString() string { return "X" }

type someStruct struct{}

// Log is non-variadic user-define Println-like function.
// Calls to this func must be skipped when checking
// for Println-like arguments.
func (ss *someStruct) Log(f func(), s string) {}

// Error is variadic user-define Println-like function.
// Calls to this func mustn't be checked for Println-like arguments,
// since variadic arguments type isn't interface{}.
func (ss *someStruct) Error(args ...func()) {}

// Println is variadic user-defined Println-like function.
// Calls to this func must be checked for Println-like arguments.
func (ss *someStruct) Println(args ...interface{}) {}

// log is variadic user-defined Println-like function.
// Calls to this func must be checked for Println-like arguments.
func (ss *someStruct) log(f func(), args ...interface{}) {}

// A function we use as a function value; it has no other purpose.
func someFunction() {}

// Printf is used by the test so we must declare it.
func Printf(format string, args ...interface{}) {
	fmt.Printf(format, args...)
}

// Println is used by the test so we must declare it.
func Println(args ...interface{}) {
	fmt.Println(args...)
}

// printf is used by the test so we must declare it.
func printf(format string, args ...interface{}) {
	fmt.Printf(format, args...)
}

// Errorf is used by the test for a case in which the first parameter
// is not a format string.
func Errorf(i int, format string, args ...interface{}) {
	_ = fmt.Errorf(format, args...)
}

// errorf is used by the test for a case in which the function accepts multiple
// string parameters before variadic arguments
func errorf(level, format string, args ...interface{}) {
	_ = fmt.Errorf(format, args...)
}

// multi is used by the test.
func multi() []interface{} {
	panic("don't call - testing only")
}

type stringer int

func (stringer) String() string { return "string" }

type ptrStringer float64

var stringerv ptrStringer

func (*ptrStringer) String() string {
	return "string"
}

func (p *ptrStringer) Warn2(x int, args ...interface{}) string {
	return p.Warn(x, args...)
}

func (p *ptrStringer) Warnf2(x int, format string, args ...interface{}) string {
	return p.Warnf(x, format, args...)
}

func (*ptrStringer) Warn(x int, args ...interface{}) string {
	return "warn"
}

func (*ptrStringer) Warnf(x int, format string, args ...interface{}) string {
	return "warnf"
}

func (p *ptrStringer) Wrap2(x int, args ...interface{}) string {
	return p.Wrap(x, args...)
}

func (p *ptrStringer) Wrapf2(x int, format string, args ...interface{}) string {
	return p.Wrapf(x, format, args...)
}

func (*ptrStringer) Wrap(x int, args ...interface{}) string {
	return fmt.Sprint(args...)
}

func (*ptrStringer) Wrapf(x int, format string, args ...interface{}) string {
	return fmt.Sprintf(format, args...)
}

func (*ptrStringer) BadWrap(x int, args ...interface{}) string {
	return fmt.Sprint(args) // ERROR "missing ... in args forwarded to print-like function"
}

func (*ptrStringer) BadWrapf(x int, format string, args ...interface{}) string {
	return fmt.Sprintf(format, args) // ERROR "missing ... in args forwarded to printf-like function"
}

func (*ptrStringer) WrapfFalsePositive(x int, arg1 string, arg2 ...interface{}) string {
	return fmt.Sprintf("%s %v", arg1, arg2)
}

type embeddedStringer struct {
	foo string
	ptrStringer
	bar int
}

var embeddedStringerv embeddedStringer

type notstringer struct {
	f float64
}

var notstringerv notstringer

type stringerarray [4]float64

func (stringerarray) String() string {
	return "string"
}

var stringerarrayv stringerarray

type notstringerarray [4]float64

var notstringerarrayv notstringerarray

var nonemptyinterface = interface {
	f()
}(nil)

// A data type we can print with "%d".
type percentDStruct struct {
	a int
	b []byte
	c *float64
}

var percentDV percentDStruct

// A data type we cannot print correctly with "%d".
type notPercentDStruct struct {
	a int
	b []byte
	c bool
}

var notPercentDV notPercentDStruct

// A data type we can print with "%s".
type percentSStruct struct {
	a string
	b []byte
	C stringerarray
}

var percentSV percentSStruct

type recursiveStringer int

func (s recursiveStringer) String() string {
	_ = fmt.Sprintf("%d", s)
	_ = fmt.Sprintf("%#v", s)
<<<<<<< HEAD
	_ = fmt.Sprintf("%v", s)  // ERROR "Sprintf format %v with arg s causes recursive \(cmd/vet/testdata/print\.recursiveStringer\)\.String method call"
	_ = fmt.Sprintf("%v", &s) // ERROR "Sprintf format %v with arg &s causes recursive \(cmd/vet/testdata/print\.recursiveStringer\)\.String method call"
	_ = fmt.Sprintf("%T", s)  // ok; does not recursively call String
	return fmt.Sprintln(s)    // ERROR "Sprintln arg s causes recursive call to \(cmd/vet/testdata/print\.recursiveStringer\)\.String method"
=======
	_ = fmt.Sprintf("%v", s)  // ERROR "Sprintf format %v with arg s causes recursive .*String method call"
	_ = fmt.Sprintf("%v", &s) // ERROR "Sprintf format %v with arg &s causes recursive .*String method call"
	_ = fmt.Sprintf("%T", s)  // ok; does not recursively call String
	return fmt.Sprintln(s)    // ERROR "Sprintln arg s causes recursive call to .*String method"
>>>>>>> c2f96e68
}

type recursivePtrStringer int

func (p *recursivePtrStringer) String() string {
	_ = fmt.Sprintf("%v", *p)
	_ = fmt.Sprint(&p)     // ok; prints address
<<<<<<< HEAD
	return fmt.Sprintln(p) // ERROR "Sprintln arg p causes recursive call to \(\*cmd/vet/testdata/print\.recursivePtrStringer\)\.String method"
=======
	return fmt.Sprintln(p) // ERROR "Sprintln arg p causes recursive call to .*String method"
>>>>>>> c2f96e68
}

type BoolFormatter bool

func (*BoolFormatter) Format(fmt.State, rune) {
}

// Formatter with value receiver
type FormatterVal bool

func (FormatterVal) Format(fmt.State, rune) {
}

type RecursiveSlice []RecursiveSlice

var recursiveSliceV = &RecursiveSlice{}

type RecursiveMap map[int]RecursiveMap

var recursiveMapV = make(RecursiveMap)

type RecursiveStruct struct {
	next *RecursiveStruct
}

var recursiveStructV = &RecursiveStruct{}

type RecursiveStruct1 struct {
	next *RecursiveStruct2
}

type RecursiveStruct2 struct {
	next *RecursiveStruct1
}

var recursiveStruct1V = &RecursiveStruct1{}

type unexportedInterface struct {
	f interface{}
}

// Issue 17798: unexported ptrStringer cannot be formatted.
type unexportedStringer struct {
	t ptrStringer
}
type unexportedStringerOtherFields struct {
	s string
	t ptrStringer
	S string
}

// Issue 17798: unexported error cannot be formatted.
type unexportedError struct {
	e error
}
type unexportedErrorOtherFields struct {
	s string
	e error
	S string
}

type errorer struct{}

func (e errorer) Error() string { return "errorer" }

type unexportedCustomError struct {
	e errorer
}

type errorInterface interface {
	error
	ExtraMethod()
}

type unexportedErrorInterface struct {
	e errorInterface
}

func UnexportedStringerOrError() {
	fmt.Printf("%s", unexportedInterface{"foo"}) // ok; prints {foo}
	fmt.Printf("%s", unexportedInterface{3})     // ok; we can't see the problem

	us := unexportedStringer{}
	fmt.Printf("%s", us)  // ERROR "Printf format %s has arg us of wrong type .*print.unexportedStringer"
	fmt.Printf("%s", &us) // ERROR "Printf format %s has arg &us of wrong type [*].*print.unexportedStringer"

	usf := unexportedStringerOtherFields{
		s: "foo",
		S: "bar",
	}
	fmt.Printf("%s", usf)  // ERROR "Printf format %s has arg usf of wrong type .*print.unexportedStringerOtherFields"
	fmt.Printf("%s", &usf) // ERROR "Printf format %s has arg &usf of wrong type [*].*print.unexportedStringerOtherFields"

	ue := unexportedError{
		e: &errorer{},
	}
	fmt.Printf("%s", ue)  // ERROR "Printf format %s has arg ue of wrong type .*print.unexportedError"
	fmt.Printf("%s", &ue) // ERROR "Printf format %s has arg &ue of wrong type [*].*print.unexportedError"

	uef := unexportedErrorOtherFields{
		s: "foo",
		e: &errorer{},
		S: "bar",
	}
	fmt.Printf("%s", uef)  // ERROR "Printf format %s has arg uef of wrong type .*print.unexportedErrorOtherFields"
	fmt.Printf("%s", &uef) // ERROR "Printf format %s has arg &uef of wrong type [*].*print.unexportedErrorOtherFields"

	uce := unexportedCustomError{
		e: errorer{},
	}
	fmt.Printf("%s", uce) // ERROR "Printf format %s has arg uce of wrong type .*print.unexportedCustomError"

	uei := unexportedErrorInterface{}
	fmt.Printf("%s", uei)       // ERROR "Printf format %s has arg uei of wrong type .*print.unexportedErrorInterface"
	fmt.Println("foo\n", "bar") // not an error

	fmt.Println("foo\n")  // ERROR "Println arg list ends with redundant newline"
	fmt.Println("foo\\n") // not an error
	fmt.Println(`foo\n`)  // not an error

	intSlice := []int{3, 4}
	fmt.Printf("%s", intSlice) // ERROR "Printf format %s has arg intSlice of wrong type \[\]int"
	nonStringerArray := [1]unexportedStringer{{}}
	fmt.Printf("%s", nonStringerArray)  // ERROR "Printf format %s has arg nonStringerArray of wrong type \[1\].*print.unexportedStringer"
	fmt.Printf("%s", []stringer{3, 4})  // not an error
	fmt.Printf("%s", [2]stringer{3, 4}) // not an error
}

// TODO: Disable complaint about '0' for Go 1.10. To be fixed properly in 1.11.
// See issues 23598 and 23605.
func DisableErrorForFlag0() {
	fmt.Printf("%0t", true)
}

// Issue 26486.
func dbg(format string, args ...interface{}) {
	if format == "" {
		format = "%v"
	}
	fmt.Printf(format, args...)
}

func PointersToCompoundTypes() {
	stringSlice := []string{"a", "b"}
	fmt.Printf("%s", &stringSlice) // not an error

	intSlice := []int{3, 4}
	fmt.Printf("%s", &intSlice) // ERROR "Printf format %s has arg &intSlice of wrong type \*\[\]int"

	stringArray := [2]string{"a", "b"}
	fmt.Printf("%s", &stringArray) // not an error

	intArray := [2]int{3, 4}
	fmt.Printf("%s", &intArray) // ERROR "Printf format %s has arg &intArray of wrong type \*\[2\]int"

	stringStruct := struct{ F string }{"foo"}
	fmt.Printf("%s", &stringStruct) // not an error

	intStruct := struct{ F int }{3}
	fmt.Printf("%s", &intStruct) // ERROR "Printf format %s has arg &intStruct of wrong type \*struct{F int}"

	stringMap := map[string]string{"foo": "bar"}
	fmt.Printf("%s", &stringMap) // not an error

	intMap := map[int]int{3: 4}
	fmt.Printf("%s", &intMap) // ERROR "Printf format %s has arg &intMap of wrong type \*map\[int\]int"

	type T2 struct {
		X string
	}
	type T1 struct {
		X *T2
	}
	fmt.Printf("%s\n", T1{&T2{"x"}}) // ERROR "Printf format %s has arg T1{&T2{.x.}} of wrong type .*print\.T1"
}<|MERGE_RESOLUTION|>--- conflicted
+++ resolved
@@ -491,17 +491,10 @@
 func (s recursiveStringer) String() string {
 	_ = fmt.Sprintf("%d", s)
 	_ = fmt.Sprintf("%#v", s)
-<<<<<<< HEAD
-	_ = fmt.Sprintf("%v", s)  // ERROR "Sprintf format %v with arg s causes recursive \(cmd/vet/testdata/print\.recursiveStringer\)\.String method call"
-	_ = fmt.Sprintf("%v", &s) // ERROR "Sprintf format %v with arg &s causes recursive \(cmd/vet/testdata/print\.recursiveStringer\)\.String method call"
-	_ = fmt.Sprintf("%T", s)  // ok; does not recursively call String
-	return fmt.Sprintln(s)    // ERROR "Sprintln arg s causes recursive call to \(cmd/vet/testdata/print\.recursiveStringer\)\.String method"
-=======
 	_ = fmt.Sprintf("%v", s)  // ERROR "Sprintf format %v with arg s causes recursive .*String method call"
 	_ = fmt.Sprintf("%v", &s) // ERROR "Sprintf format %v with arg &s causes recursive .*String method call"
 	_ = fmt.Sprintf("%T", s)  // ok; does not recursively call String
 	return fmt.Sprintln(s)    // ERROR "Sprintln arg s causes recursive call to .*String method"
->>>>>>> c2f96e68
 }
 
 type recursivePtrStringer int
@@ -509,11 +502,7 @@
 func (p *recursivePtrStringer) String() string {
 	_ = fmt.Sprintf("%v", *p)
 	_ = fmt.Sprint(&p)     // ok; prints address
-<<<<<<< HEAD
-	return fmt.Sprintln(p) // ERROR "Sprintln arg p causes recursive call to \(\*cmd/vet/testdata/print\.recursivePtrStringer\)\.String method"
-=======
 	return fmt.Sprintln(p) // ERROR "Sprintln arg p causes recursive call to .*String method"
->>>>>>> c2f96e68
 }
 
 type BoolFormatter bool
