// Copyright 2009 The Go Authors. All rights reserved.
// Use of this source code is governed by a BSD-style
// license that can be found in the LICENSE file.

package runtime_test

import (
<<<<<<< HEAD
=======
	"internal/testenv"
>>>>>>> a032f74b
	"math"
	"runtime"
	"sync"
	"sync/atomic"
	"testing"
	"time"
)

func TestChan(t *testing.T) {
	defer runtime.GOMAXPROCS(runtime.GOMAXPROCS(4))
	N := 200
	if testing.Short() {
		N = 20
	}
	for chanCap := 0; chanCap < N; chanCap++ {
		{
			// Ensure that receive from empty chan blocks.
			c := make(chan int, chanCap)
			recv1 := false
			go func() {
				_ = <-c
				recv1 = true
			}()
			recv2 := false
			go func() {
				_, _ = <-c
				recv2 = true
			}()
			time.Sleep(time.Millisecond)
			if recv1 || recv2 {
				t.Fatalf("chan[%d]: receive from empty chan", chanCap)
			}
			// Ensure that non-blocking receive does not block.
			select {
			case _ = <-c:
				t.Fatalf("chan[%d]: receive from empty chan", chanCap)
			default:
			}
			select {
			case _, _ = <-c:
				t.Fatalf("chan[%d]: receive from empty chan", chanCap)
			default:
			}
			c <- 0
			c <- 0
		}

		{
			// Ensure that send to full chan blocks.
			c := make(chan int, chanCap)
			for i := 0; i < chanCap; i++ {
				c <- i
			}
			sent := uint32(0)
			go func() {
				c <- 0
				atomic.StoreUint32(&sent, 1)
			}()
			time.Sleep(time.Millisecond)
			if atomic.LoadUint32(&sent) != 0 {
				t.Fatalf("chan[%d]: send to full chan", chanCap)
			}
			// Ensure that non-blocking send does not block.
			select {
			case c <- 0:
				t.Fatalf("chan[%d]: send to full chan", chanCap)
			default:
			}
			<-c
		}

		{
			// Ensure that we receive 0 from closed chan.
			c := make(chan int, chanCap)
			for i := 0; i < chanCap; i++ {
				c <- i
			}
			close(c)
			for i := 0; i < chanCap; i++ {
				v := <-c
				if v != i {
					t.Fatalf("chan[%d]: received %v, expected %v", chanCap, v, i)
				}
			}
			if v := <-c; v != 0 {
				t.Fatalf("chan[%d]: received %v, expected %v", chanCap, v, 0)
			}
			if v, ok := <-c; v != 0 || ok {
				t.Fatalf("chan[%d]: received %v/%v, expected %v/%v", chanCap, v, ok, 0, false)
			}
		}

		{
			// Ensure that close unblocks receive.
			c := make(chan int, chanCap)
			done := make(chan bool)
			go func() {
				v, ok := <-c
				done <- v == 0 && ok == false
			}()
			time.Sleep(time.Millisecond)
			close(c)
			if !<-done {
				t.Fatalf("chan[%d]: received non zero from closed chan", chanCap)
			}
		}

		{
			// Send 100 integers,
			// ensure that we receive them non-corrupted in FIFO order.
			c := make(chan int, chanCap)
			go func() {
				for i := 0; i < 100; i++ {
					c <- i
				}
			}()
			for i := 0; i < 100; i++ {
				v := <-c
				if v != i {
					t.Fatalf("chan[%d]: received %v, expected %v", chanCap, v, i)
				}
			}

			// Same, but using recv2.
			go func() {
				for i := 0; i < 100; i++ {
					c <- i
				}
			}()
			for i := 0; i < 100; i++ {
				v, ok := <-c
				if !ok {
					t.Fatalf("chan[%d]: receive failed, expected %v", chanCap, i)
				}
				if v != i {
					t.Fatalf("chan[%d]: received %v, expected %v", chanCap, v, i)
				}
			}

			// Send 1000 integers in 4 goroutines,
			// ensure that we receive what we send.
			const P = 4
			const L = 1000
			for p := 0; p < P; p++ {
				go func() {
					for i := 0; i < L; i++ {
						c <- i
					}
				}()
			}
			done := make(chan map[int]int)
			for p := 0; p < P; p++ {
				go func() {
					recv := make(map[int]int)
					for i := 0; i < L; i++ {
						v := <-c
						recv[v] = recv[v] + 1
					}
					done <- recv
				}()
			}
			recv := make(map[int]int)
			for p := 0; p < P; p++ {
				for k, v := range <-done {
					recv[k] = recv[k] + v
				}
			}
			if len(recv) != L {
				t.Fatalf("chan[%d]: received %v values, expected %v", chanCap, len(recv), L)
			}
			for _, v := range recv {
				if v != P {
					t.Fatalf("chan[%d]: received %v values, expected %v", chanCap, v, P)
				}
			}
		}

		{
			// Test len/cap.
			c := make(chan int, chanCap)
			if len(c) != 0 || cap(c) != chanCap {
				t.Fatalf("chan[%d]: bad len/cap, expect %v/%v, got %v/%v", chanCap, 0, chanCap, len(c), cap(c))
			}
			for i := 0; i < chanCap; i++ {
				c <- i
			}
			if len(c) != chanCap || cap(c) != chanCap {
				t.Fatalf("chan[%d]: bad len/cap, expect %v/%v, got %v/%v", chanCap, chanCap, chanCap, len(c), cap(c))
			}
		}

	}
}

func TestNonblockRecvRace(t *testing.T) {
	n := 10000
	if testing.Short() {
		n = 100
	}
	for i := 0; i < n; i++ {
		c := make(chan int, 1)
		c <- 1
		go func() {
			select {
			case <-c:
			default:
				t.Error("chan is not ready")
			}
		}()
		close(c)
		<-c
		if t.Failed() {
			return
		}
	}
}

// This test checks that select acts on the state of the channels at one
// moment in the execution, not over a smeared time window.
// In the test, one goroutine does:
//	create c1, c2
//	make c1 ready for receiving
//	create second goroutine
//	make c2 ready for receiving
//	make c1 no longer ready for receiving (if possible)
// The second goroutine does a non-blocking select receiving from c1 and c2.
// From the time the second goroutine is created, at least one of c1 and c2
// is always ready for receiving, so the select in the second goroutine must
// always receive from one or the other. It must never execute the default case.
func TestNonblockSelectRace(t *testing.T) {
	n := 100000
	if testing.Short() {
		n = 1000
	}
	done := make(chan bool, 1)
	for i := 0; i < n; i++ {
		c1 := make(chan int, 1)
		c2 := make(chan int, 1)
		c1 <- 1
		go func() {
			select {
			case <-c1:
			case <-c2:
			default:
				done <- false
				return
			}
			done <- true
		}()
		c2 <- 1
		select {
		case <-c1:
		default:
		}
		if !<-done {
			t.Fatal("no chan is ready")
		}
	}
}

// Same as TestNonblockSelectRace, but close(c2) replaces c2 <- 1.
func TestNonblockSelectRace2(t *testing.T) {
	n := 100000
	if testing.Short() {
		n = 1000
	}
	done := make(chan bool, 1)
	for i := 0; i < n; i++ {
		c1 := make(chan int, 1)
		c2 := make(chan int)
		c1 <- 1
		go func() {
			select {
			case <-c1:
			case <-c2:
			default:
				done <- false
				return
			}
			done <- true
		}()
		close(c2)
		select {
		case <-c1:
		default:
		}
		if !<-done {
			t.Fatal("no chan is ready")
		}
	}
}

func TestSelfSelect(t *testing.T) {
	// Ensure that send/recv on the same chan in select
	// does not crash nor deadlock.
	defer runtime.GOMAXPROCS(runtime.GOMAXPROCS(2))
	for _, chanCap := range []int{0, 10} {
		var wg sync.WaitGroup
		wg.Add(2)
		c := make(chan int, chanCap)
		for p := 0; p < 2; p++ {
			p := p
			go func() {
				defer wg.Done()
				for i := 0; i < 1000; i++ {
					if p == 0 || i%2 == 0 {
						select {
						case c <- p:
						case v := <-c:
							if chanCap == 0 && v == p {
								t.Errorf("self receive")
								return
							}
						}
					} else {
						select {
						case v := <-c:
							if chanCap == 0 && v == p {
								t.Errorf("self receive")
								return
							}
						case c <- p:
						}
					}
				}
			}()
		}
		wg.Wait()
	}
}

func TestSelectStress(t *testing.T) {
	defer runtime.GOMAXPROCS(runtime.GOMAXPROCS(10))
	var c [4]chan int
	c[0] = make(chan int)
	c[1] = make(chan int)
	c[2] = make(chan int, 2)
	c[3] = make(chan int, 3)
	N := int(1e5)
	if testing.Short() {
		N /= 10
	}
	// There are 4 goroutines that send N values on each of the chans,
	// + 4 goroutines that receive N values on each of the chans,
	// + 1 goroutine that sends N values on each of the chans in a single select,
	// + 1 goroutine that receives N values on each of the chans in a single select.
	// All these sends, receives and selects interact chaotically at runtime,
	// but we are careful that this whole construct does not deadlock.
	var wg sync.WaitGroup
	wg.Add(10)
	for k := 0; k < 4; k++ {
		k := k
		go func() {
			for i := 0; i < N; i++ {
				c[k] <- 0
			}
			wg.Done()
		}()
		go func() {
			for i := 0; i < N; i++ {
				<-c[k]
			}
			wg.Done()
		}()
	}
	go func() {
		var n [4]int
		c1 := c
		for i := 0; i < 4*N; i++ {
			select {
			case c1[3] <- 0:
				n[3]++
				if n[3] == N {
					c1[3] = nil
				}
			case c1[2] <- 0:
				n[2]++
				if n[2] == N {
					c1[2] = nil
				}
			case c1[0] <- 0:
				n[0]++
				if n[0] == N {
					c1[0] = nil
				}
			case c1[1] <- 0:
				n[1]++
				if n[1] == N {
					c1[1] = nil
				}
			}
		}
		wg.Done()
	}()
	go func() {
		var n [4]int
		c1 := c
		for i := 0; i < 4*N; i++ {
			select {
			case <-c1[0]:
				n[0]++
				if n[0] == N {
					c1[0] = nil
				}
			case <-c1[1]:
				n[1]++
				if n[1] == N {
					c1[1] = nil
				}
			case <-c1[2]:
				n[2]++
				if n[2] == N {
					c1[2] = nil
				}
			case <-c1[3]:
				n[3]++
				if n[3] == N {
					c1[3] = nil
				}
			}
		}
		wg.Done()
	}()
	wg.Wait()
}

func TestSelectFairness(t *testing.T) {
	const trials = 10000
<<<<<<< HEAD
=======
	if runtime.GOOS == "linux" && runtime.GOARCH == "ppc64le" {
		testenv.SkipFlaky(t, 22047)
	}
>>>>>>> a032f74b
	c1 := make(chan byte, trials+1)
	c2 := make(chan byte, trials+1)
	for i := 0; i < trials+1; i++ {
		c1 <- 1
		c2 <- 2
	}
	c3 := make(chan byte)
	c4 := make(chan byte)
	out := make(chan byte)
	done := make(chan byte)
	var wg sync.WaitGroup
	wg.Add(1)
	go func() {
		defer wg.Done()
		for {
			var b byte
			select {
			case b = <-c3:
			case b = <-c4:
			case b = <-c1:
			case b = <-c2:
			}
			select {
			case out <- b:
			case <-done:
				return
			}
		}
	}()
	cnt1, cnt2 := 0, 0
	for i := 0; i < trials; i++ {
		switch b := <-out; b {
		case 1:
			cnt1++
		case 2:
			cnt2++
		default:
			t.Fatalf("unexpected value %d on channel", b)
		}
	}
	// If the select in the goroutine is fair,
	// cnt1 and cnt2 should be about the same value.
	// With 10,000 trials, the expected margin of error at
	// a confidence level of five nines is 4.4172 / (2 * Sqrt(10000)).
	r := float64(cnt1) / trials
	e := math.Abs(r - 0.5)
	t.Log(cnt1, cnt2, r, e)
	if e > 4.4172/(2*math.Sqrt(trials)) {
		t.Errorf("unfair select: in %d trials, results were %d, %d", trials, cnt1, cnt2)
	}
	close(done)
	wg.Wait()
}

func TestChanSendInterface(t *testing.T) {
	type mt struct{}
	m := &mt{}
	c := make(chan interface{}, 1)
	c <- m
	select {
	case c <- m:
	default:
	}
	select {
	case c <- m:
	case c <- &mt{}:
	default:
	}
}

func TestPseudoRandomSend(t *testing.T) {
	n := 100
	for _, chanCap := range []int{0, n} {
		c := make(chan int, chanCap)
		l := make([]int, n)
		var m sync.Mutex
		m.Lock()
		go func() {
			for i := 0; i < n; i++ {
				runtime.Gosched()
				l[i] = <-c
			}
			m.Unlock()
		}()
		for i := 0; i < n; i++ {
			select {
			case c <- 1:
			case c <- 0:
			}
		}
		m.Lock() // wait
		n0 := 0
		n1 := 0
		for _, i := range l {
			n0 += (i + 1) % 2
			n1 += i
		}
		if n0 <= n/10 || n1 <= n/10 {
			t.Errorf("Want pseudorandom, got %d zeros and %d ones (chan cap %d)", n0, n1, chanCap)
		}
	}
}

func TestMultiConsumer(t *testing.T) {
	const nwork = 23
	const niter = 271828

	pn := []int{2, 3, 7, 11, 13, 17, 19, 23, 27, 31}

	q := make(chan int, nwork*3)
	r := make(chan int, nwork*3)

	// workers
	var wg sync.WaitGroup
	for i := 0; i < nwork; i++ {
		wg.Add(1)
		go func(w int) {
			for v := range q {
				// mess with the fifo-ish nature of range
				if pn[w%len(pn)] == v {
					runtime.Gosched()
				}
				r <- v
			}
			wg.Done()
		}(i)
	}

	// feeder & closer
	expect := 0
	go func() {
		for i := 0; i < niter; i++ {
			v := pn[i%len(pn)]
			expect += v
			q <- v
		}
		close(q)  // no more work
		wg.Wait() // workers done
		close(r)  // ... so there can be no more results
	}()

	// consume & check
	n := 0
	s := 0
	for v := range r {
		n++
		s += v
	}
	if n != niter || s != expect {
		t.Errorf("Expected sum %d (got %d) from %d iter (saw %d)",
			expect, s, niter, n)
	}
}

func TestShrinkStackDuringBlockedSend(t *testing.T) {
	// make sure that channel operations still work when we are
	// blocked on a channel send and we shrink the stack.
	// NOTE: this test probably won't fail unless stack1.go:stackDebug
	// is set to >= 1.
	const n = 10
	c := make(chan int)
	done := make(chan struct{})

	go func() {
		for i := 0; i < n; i++ {
			c <- i
			// use lots of stack, briefly.
			stackGrowthRecursive(20)
		}
		done <- struct{}{}
	}()

	for i := 0; i < n; i++ {
		x := <-c
		if x != i {
			t.Errorf("bad channel read: want %d, got %d", i, x)
		}
		// Waste some time so sender can finish using lots of stack
		// and block in channel send.
		time.Sleep(1 * time.Millisecond)
		// trigger GC which will shrink the stack of the sender.
		runtime.GC()
	}
	<-done
}

func TestSelectDuplicateChannel(t *testing.T) {
	// This test makes sure we can queue a G on
	// the same channel multiple times.
	c := make(chan int)
	d := make(chan int)
	e := make(chan int)

	// goroutine A
	go func() {
		select {
		case <-c:
		case <-c:
		case <-d:
		}
		e <- 9
	}()
	time.Sleep(time.Millisecond) // make sure goroutine A gets queued first on c

	// goroutine B
	go func() {
		<-c
	}()
	time.Sleep(time.Millisecond) // make sure goroutine B gets queued on c before continuing

	d <- 7 // wake up A, it dequeues itself from c.  This operation used to corrupt c.recvq.
	<-e    // A tells us it's done
	c <- 8 // wake up B.  This operation used to fail because c.recvq was corrupted (it tries to wake up an already running G instead of B)
}

var selectSink interface{}

func TestSelectStackAdjust(t *testing.T) {
	// Test that channel receive slots that contain local stack
	// pointers are adjusted correctly by stack shrinking.
	c := make(chan *int)
	d := make(chan *int)
	ready1 := make(chan bool)
	ready2 := make(chan bool)

	f := func(ready chan bool, dup bool) {
		// Temporarily grow the stack to 10K.
		stackGrowthRecursive((10 << 10) / (128 * 8))

		// We're ready to trigger GC and stack shrink.
		ready <- true

		val := 42
		var cx *int
		cx = &val

		var c2 chan *int
		var d2 chan *int
		if dup {
			c2 = c
			d2 = d
		}

		// Receive from d. cx won't be affected.
		select {
		case cx = <-c:
		case <-c2:
		case <-d:
		case <-d2:
		}

		// Check that pointer in cx was adjusted correctly.
		if cx != &val {
			t.Error("cx no longer points to val")
		} else if val != 42 {
			t.Error("val changed")
		} else {
			*cx = 43
			if val != 43 {
				t.Error("changing *cx failed to change val")
			}
		}
		ready <- true
	}

	go f(ready1, false)
	go f(ready2, true)

	// Let the goroutines get into the select.
	<-ready1
	<-ready2
	time.Sleep(10 * time.Millisecond)

	// Force concurrent GC a few times.
	var before, after runtime.MemStats
	runtime.ReadMemStats(&before)
	for i := 0; i < 100; i++ {
		selectSink = new([1 << 20]byte)
		runtime.ReadMemStats(&after)
		if after.NumGC-before.NumGC >= 2 {
			goto done
		}
	}
	t.Fatal("failed to trigger concurrent GC")
done:
	selectSink = nil

	// Wake selects.
	close(d)
	<-ready1
	<-ready2
}

type struct0 struct{}

func BenchmarkMakeChan(b *testing.B) {
	b.Run("Byte", func(b *testing.B) {
		var x chan byte
		for i := 0; i < b.N; i++ {
			x = make(chan byte, 8)
		}
		close(x)
	})
	b.Run("Int", func(b *testing.B) {
		var x chan int
		for i := 0; i < b.N; i++ {
			x = make(chan int, 8)
		}
		close(x)
	})
	b.Run("Ptr", func(b *testing.B) {
		var x chan *byte
		for i := 0; i < b.N; i++ {
			x = make(chan *byte, 8)
		}
		close(x)
	})
	b.Run("Struct", func(b *testing.B) {
		b.Run("0", func(b *testing.B) {
			var x chan struct0
			for i := 0; i < b.N; i++ {
				x = make(chan struct0, 8)
			}
			close(x)
		})
		b.Run("32", func(b *testing.B) {
			var x chan struct32
			for i := 0; i < b.N; i++ {
				x = make(chan struct32, 8)
			}
			close(x)
		})
		b.Run("40", func(b *testing.B) {
			var x chan struct40
			for i := 0; i < b.N; i++ {
				x = make(chan struct40, 8)
			}
			close(x)
		})
	})
}

func BenchmarkChanNonblocking(b *testing.B) {
	myc := make(chan int)
	b.RunParallel(func(pb *testing.PB) {
		for pb.Next() {
			select {
			case <-myc:
			default:
			}
		}
	})
}

func BenchmarkSelectUncontended(b *testing.B) {
	b.RunParallel(func(pb *testing.PB) {
		myc1 := make(chan int, 1)
		myc2 := make(chan int, 1)
		myc1 <- 0
		for pb.Next() {
			select {
			case <-myc1:
				myc2 <- 0
			case <-myc2:
				myc1 <- 0
			}
		}
	})
}

func BenchmarkSelectSyncContended(b *testing.B) {
	myc1 := make(chan int)
	myc2 := make(chan int)
	myc3 := make(chan int)
	done := make(chan int)
	b.RunParallel(func(pb *testing.PB) {
		go func() {
			for {
				select {
				case myc1 <- 0:
				case myc2 <- 0:
				case myc3 <- 0:
				case <-done:
					return
				}
			}
		}()
		for pb.Next() {
			select {
			case <-myc1:
			case <-myc2:
			case <-myc3:
			}
		}
	})
	close(done)
}

func BenchmarkSelectAsyncContended(b *testing.B) {
	procs := runtime.GOMAXPROCS(0)
	myc1 := make(chan int, procs)
	myc2 := make(chan int, procs)
	b.RunParallel(func(pb *testing.PB) {
		myc1 <- 0
		for pb.Next() {
			select {
			case <-myc1:
				myc2 <- 0
			case <-myc2:
				myc1 <- 0
			}
		}
	})
}

func BenchmarkSelectNonblock(b *testing.B) {
	myc1 := make(chan int)
	myc2 := make(chan int)
	myc3 := make(chan int, 1)
	myc4 := make(chan int, 1)
	b.RunParallel(func(pb *testing.PB) {
		for pb.Next() {
			select {
			case <-myc1:
			default:
			}
			select {
			case myc2 <- 0:
			default:
			}
			select {
			case <-myc3:
			default:
			}
			select {
			case myc4 <- 0:
			default:
			}
		}
	})
}

func BenchmarkChanUncontended(b *testing.B) {
	const C = 100
	b.RunParallel(func(pb *testing.PB) {
		myc := make(chan int, C)
		for pb.Next() {
			for i := 0; i < C; i++ {
				myc <- 0
			}
			for i := 0; i < C; i++ {
				<-myc
			}
		}
	})
}

func BenchmarkChanContended(b *testing.B) {
	const C = 100
	myc := make(chan int, C*runtime.GOMAXPROCS(0))
	b.RunParallel(func(pb *testing.PB) {
		for pb.Next() {
			for i := 0; i < C; i++ {
				myc <- 0
			}
			for i := 0; i < C; i++ {
				<-myc
			}
		}
	})
}

func benchmarkChanSync(b *testing.B, work int) {
	const CallsPerSched = 1000
	procs := 2
	N := int32(b.N / CallsPerSched / procs * procs)
	c := make(chan bool, procs)
	myc := make(chan int)
	for p := 0; p < procs; p++ {
		go func() {
			for {
				i := atomic.AddInt32(&N, -1)
				if i < 0 {
					break
				}
				for g := 0; g < CallsPerSched; g++ {
					if i%2 == 0 {
						<-myc
						localWork(work)
						myc <- 0
						localWork(work)
					} else {
						myc <- 0
						localWork(work)
						<-myc
						localWork(work)
					}
				}
			}
			c <- true
		}()
	}
	for p := 0; p < procs; p++ {
		<-c
	}
}

func BenchmarkChanSync(b *testing.B) {
	benchmarkChanSync(b, 0)
}

func BenchmarkChanSyncWork(b *testing.B) {
	benchmarkChanSync(b, 1000)
}

func benchmarkChanProdCons(b *testing.B, chanSize, localWork int) {
	const CallsPerSched = 1000
	procs := runtime.GOMAXPROCS(-1)
	N := int32(b.N / CallsPerSched)
	c := make(chan bool, 2*procs)
	myc := make(chan int, chanSize)
	for p := 0; p < procs; p++ {
		go func() {
			foo := 0
			for atomic.AddInt32(&N, -1) >= 0 {
				for g := 0; g < CallsPerSched; g++ {
					for i := 0; i < localWork; i++ {
						foo *= 2
						foo /= 2
					}
					myc <- 1
				}
			}
			myc <- 0
			c <- foo == 42
		}()
		go func() {
			foo := 0
			for {
				v := <-myc
				if v == 0 {
					break
				}
				for i := 0; i < localWork; i++ {
					foo *= 2
					foo /= 2
				}
			}
			c <- foo == 42
		}()
	}
	for p := 0; p < procs; p++ {
		<-c
		<-c
	}
}

func BenchmarkChanProdCons0(b *testing.B) {
	benchmarkChanProdCons(b, 0, 0)
}

func BenchmarkChanProdCons10(b *testing.B) {
	benchmarkChanProdCons(b, 10, 0)
}

func BenchmarkChanProdCons100(b *testing.B) {
	benchmarkChanProdCons(b, 100, 0)
}

func BenchmarkChanProdConsWork0(b *testing.B) {
	benchmarkChanProdCons(b, 0, 100)
}

func BenchmarkChanProdConsWork10(b *testing.B) {
	benchmarkChanProdCons(b, 10, 100)
}

func BenchmarkChanProdConsWork100(b *testing.B) {
	benchmarkChanProdCons(b, 100, 100)
}

func BenchmarkSelectProdCons(b *testing.B) {
	const CallsPerSched = 1000
	procs := runtime.GOMAXPROCS(-1)
	N := int32(b.N / CallsPerSched)
	c := make(chan bool, 2*procs)
	myc := make(chan int, 128)
	myclose := make(chan bool)
	for p := 0; p < procs; p++ {
		go func() {
			// Producer: sends to myc.
			foo := 0
			// Intended to not fire during benchmarking.
			mytimer := time.After(time.Hour)
			for atomic.AddInt32(&N, -1) >= 0 {
				for g := 0; g < CallsPerSched; g++ {
					// Model some local work.
					for i := 0; i < 100; i++ {
						foo *= 2
						foo /= 2
					}
					select {
					case myc <- 1:
					case <-mytimer:
					case <-myclose:
					}
				}
			}
			myc <- 0
			c <- foo == 42
		}()
		go func() {
			// Consumer: receives from myc.
			foo := 0
			// Intended to not fire during benchmarking.
			mytimer := time.After(time.Hour)
		loop:
			for {
				select {
				case v := <-myc:
					if v == 0 {
						break loop
					}
				case <-mytimer:
				case <-myclose:
				}
				// Model some local work.
				for i := 0; i < 100; i++ {
					foo *= 2
					foo /= 2
				}
			}
			c <- foo == 42
		}()
	}
	for p := 0; p < procs; p++ {
		<-c
		<-c
	}
}

func BenchmarkChanCreation(b *testing.B) {
	b.RunParallel(func(pb *testing.PB) {
		for pb.Next() {
			myc := make(chan int, 1)
			myc <- 0
			<-myc
		}
	})
}

func BenchmarkChanSem(b *testing.B) {
	type Empty struct{}
	myc := make(chan Empty, runtime.GOMAXPROCS(0))
	b.RunParallel(func(pb *testing.PB) {
		for pb.Next() {
			myc <- Empty{}
			<-myc
		}
	})
}

func BenchmarkChanPopular(b *testing.B) {
	const n = 1000
	c := make(chan bool)
	var a []chan bool
	var wg sync.WaitGroup
	wg.Add(n)
	for j := 0; j < n; j++ {
		d := make(chan bool)
		a = append(a, d)
		go func() {
			for i := 0; i < b.N; i++ {
				select {
				case <-c:
				case <-d:
				}
			}
			wg.Done()
		}()
	}
	for i := 0; i < b.N; i++ {
		for _, d := range a {
			d <- true
		}
	}
	wg.Wait()
}

var (
	alwaysFalse = false
	workSink    = 0
)

func localWork(w int) {
	foo := 0
	for i := 0; i < w; i++ {
		foo /= (foo + 1)
	}
	if alwaysFalse {
		workSink += foo
	}
}<|MERGE_RESOLUTION|>--- conflicted
+++ resolved
@@ -5,10 +5,7 @@
 package runtime_test
 
 import (
-<<<<<<< HEAD
-=======
 	"internal/testenv"
->>>>>>> a032f74b
 	"math"
 	"runtime"
 	"sync"
@@ -437,12 +434,9 @@
 
 func TestSelectFairness(t *testing.T) {
 	const trials = 10000
-<<<<<<< HEAD
-=======
 	if runtime.GOOS == "linux" && runtime.GOARCH == "ppc64le" {
 		testenv.SkipFlaky(t, 22047)
 	}
->>>>>>> a032f74b
 	c1 := make(chan byte, trials+1)
 	c2 := make(chan byte, trials+1)
 	for i := 0; i < trials+1; i++ {
